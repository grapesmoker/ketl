import gzip
import lzma
import shutil
import tarfile
import zipfile
from hashlib import sha1
from pathlib import Path
from tempfile import NamedTemporaryFile

import pytest

from ketl.db import models
from ketl.db.settings import get_session
from tests.factories import (
    APIFactory,
    CachedFileFactory,
    ExpectedFileFactory,
    SourceFactory,
)


@pytest.fixture
def api() -> models.API:
    return APIFactory(name="my nice api")


@pytest.fixture
def source(api) -> models.Source:
    return SourceFactory(base_url="http://base.url", data_dir="/download/dir", api_config=api)


def test_api_config(session):

    api = models.API(name="my nice api")
    api.setup()

    assert api.id is not None

    api = get_session().query(models.API).filter(models.API.name == "my nice api").one()
    assert api.name == "my nice api"

    api = models.API()
    api.setup()
<<<<<<< HEAD
    api = get_session().query(models.API).filter(models.API.name == "API").one()
    assert api.name == "API"
=======
    api = get_session().query(models.API).filter(models.API.name == 'API').one()
    assert api.name == 'API'
    api_id = api.id

    api = models.API()
    api.setup()
    assert api.id == api_id
>>>>>>> adfad651


def test_api_hash(tmp_path, api):

    initial_api_hash = api.api_hash
    expected_api_hash = sha1(b"my nice api")

    assert initial_api_hash == expected_api_hash.hexdigest()

    source: models.Source = SourceFactory(base_url="http://base.url", data_dir="/download/dir", api_config=api)

    with NamedTemporaryFile(dir=tmp_path, delete=False) as tf:
        tf.write(b"hello world - cached file")
        tf.close()

        cached_file: models.CachedFile = CachedFileFactory(source=source, path=tf.name)  # noqa

    expected_api_hash.update(source.source_hash.digest())
    api_hash = api.api_hash

    assert api_hash != initial_api_hash
    assert api_hash == expected_api_hash.hexdigest()


def test_api_get_instance(session):

    instance1 = models.API.get_instance(models.API)
    assert isinstance(instance1, models.API)
    instance2 = models.API.get_instance(models.API)
    assert isinstance(instance2, models.API)
    assert instance1 == instance2


def test_api_get_expected_files(session, api, source):

    cf1 = CachedFileFactory(path="path1", source=source)
    cf2 = CachedFileFactory(path="path2", source=source)
    ef1 = ExpectedFileFactory(path="file1", cached_file=cf1)
    ef2 = ExpectedFileFactory(path="file2", cached_file=cf1)
    ef3 = ExpectedFileFactory(path="file3", cached_file=cf2)

    assert api.expected_files.all() == [ef1, ef2, ef3]
    assert source.expected_files == [ef1, ef2, ef3]


def test_expected_file_hash(session, tmp_path):

    expected_file: models.ExpectedFile = ExpectedFileFactory(path="/path/to/nonexistent/file")
    default_hash = expected_file.file_hash
    assert default_hash is not None

    with NamedTemporaryFile(dir=tmp_path) as tf:
        tf.write(b"hello world")

        expected_file: models.ExpectedFile = ExpectedFileFactory(path=tf.name)
        assert expected_file.file_hash != default_hash
        assert len(expected_file.file_hash.hexdigest()) > 0


def test_api_cached_files_on_disk(tmp_path):

    api: models.API = APIFactory(name='my nice api')

    with NamedTemporaryFile(dir=tmp_path, delete=False) as tf1:
        tf1.write(b'hello world')

    with NamedTemporaryFile(dir=tmp_path, delete=False) as tf2:
        tf2.write(b'hello world')

    with NamedTemporaryFile(dir=tmp_path, delete=False) as tf3:
        tf3.write(b'hello world')

    source = SourceFactory(data_dir=str(tmp_path), api_config=api)
    cf1 = CachedFileFactory(path=tf1.name, hash=sha1(b'hello world').hexdigest(), source=source)
    cf2 = CachedFileFactory(path=tf2.name, hash=sha1(b'hello world').hexdigest(), source=source)
    cf3 = CachedFileFactory(path=tf3.name, hash=None, source=source)
    cf4 = CachedFileFactory(path=str(tmp_path / 'missing'), hash=None, source=source)

    assert {cf.id for cf in api.cached_files_on_disk(use_hash=True, missing=True).all()} == {cf3.id, cf4.id}
    assert {cf.id for cf in api.cached_files_on_disk(use_hash=True, missing=False).all()} == {cf1.id, cf2.id}
    assert {cf.id for cf in api.cached_files_on_disk(use_hash=False, missing=False).all()} == {cf1.id, cf2.id, cf3.id}
    assert {cf.id for cf in api.cached_files_on_disk(use_hash=False, missing=True).all()} == {cf4.id}
    assert {cf.id for cf in api.cached_files_on_disk(
        use_hash=True, missing=False, limit_ids=[cf1.id]).all()} == {cf1.id}
    assert {cf.id for cf in api.cached_files_on_disk(
        use_hash=False, missing=False, limit_ids=[cf2.id]).all()} == {cf2.id}


def test_cached_file_cache(session, tmp_path):

    missing_cached_file: models.CachedFile = CachedFileFactory(path="/path/to/missing/file")
    assert missing_cached_file.file_hash.hexdigest() == sha1().hexdigest()

    with NamedTemporaryFile(dir=tmp_path, delete=False) as tf:
        tf.write(b"hello world - cached file")
        tf.close()

        cached_file: models.CachedFile = CachedFileFactory(path=tf.name)

        cached_file_hash = cached_file.file_hash

        assert cached_file_hash.hexdigest() != sha1().hexdigest()


def test_source_hash(session, tmp_path, source):

    source_hash = source.source_hash.hexdigest()
    assert source_hash == sha1(bytes(source.base_url + source.data_dir, "utf-8")).hexdigest()

    with NamedTemporaryFile(dir=tmp_path, delete=False) as tf:
        tf.write(b"hello world - cached file")
        tf.close()

        cached_file: models.CachedFile = CachedFileFactory(source=source, path=tf.name)

    expected_hash = sha1(bytes(source.base_url + source.data_dir, "utf-8"))
    expected_hash.update(cached_file.file_hash.digest())

    source_hash_with_cached_file = source.source_hash.hexdigest()
    assert source_hash_with_cached_file != source_hash
    assert source_hash_with_cached_file == expected_hash.hexdigest()


def test_cached_file_full_path(session):

    source: models.Source = SourceFactory(base_url="http://base.url", data_dir="/download/dir")
    cached_file: models.CachedFile = CachedFileFactory(path="path/to/file", source=source)

    assert cached_file.full_path == Path("/download/dir/path/to/file")


def test_cached_file_extract_gzip(tmp_path, source):

    tf = NamedTemporaryFile(dir=tmp_path, delete=False)
    tf.write(b"hello world - gzip")
    tf.close()

    raw_file = Path(tf.name)
    compressed_file = Path(tmp_path) / "test.gz"
    result_file = Path(tmp_path) / "test"

    with open(raw_file, "rb") as tf:
        with gzip.open(compressed_file, mode="wb") as cf:
            shutil.copyfileobj(tf, cf)

<<<<<<< HEAD
    cached_file: models.CachedFile = CachedFileFactory(
        path=str(compressed_file),
        is_archive=True,
        extract_to=str(tmp_path),
        source=source,
    )
=======
    source: models.Source = SourceFactory(data_dir='data_dir')
    cached_file: models.CachedFile = CachedFileFactory(
        path=str(compressed_file), is_archive=True, source=source, extract_to=str(tmp_path))
>>>>>>> adfad651
    expected_file: models.ExpectedFile = ExpectedFileFactory(path=str(result_file), cached_file=cached_file)
    cached_file.preprocess()

    assert Path(expected_file.path).exists()

    with open(expected_file.path, "rb") as f:
        data = f.read()
        assert data == b"hello world - gzip"


def test_cached_file_extract_lzma(tmp_path, source):

    tf = NamedTemporaryFile(dir=tmp_path, delete=False)
    tf.write(b"hello world - lzma")
    tf.close()

    raw_file = Path(tf.name)
    compressed_file = Path(tmp_path) / "test.xz"
    result_file = Path(tmp_path) / "test"

    with open(raw_file, "rb") as tf:
        with lzma.open(compressed_file, mode="wb") as cf:
            shutil.copyfileobj(tf, cf)

<<<<<<< HEAD
    cached_file: models.CachedFile = CachedFileFactory(
        path=str(compressed_file),
        is_archive=True,
        extract_to=str(tmp_path),
        source=source,
    )
=======
    source: models.Source = SourceFactory(data_dir='data_dir')
    cached_file: models.CachedFile = CachedFileFactory(
        path=str(compressed_file), is_archive=True, source=source, extract_to=str(tmp_path))
>>>>>>> adfad651
    expected_file: models.ExpectedFile = ExpectedFileFactory(path=str(result_file), cached_file=cached_file)
    cached_file.preprocess()

    assert Path(expected_file.path).exists()

    with open(expected_file.path, "rb") as f:
        data = f.read()
        assert data == b"hello world - lzma"


def test_cached_file_extract_zip(tmp_path, source):

    temp_path = Path(tmp_path)

    tf1 = NamedTemporaryFile(dir=tmp_path, delete=False)
    tf1.write(b"expected file")
    tf1.close()
    tf1_path = temp_path / Path(tf1.name).name

    tf2 = NamedTemporaryFile(dir=tmp_path, delete=False)
    tf2.write(b"not expected file")
    tf2.close()
    tf2_path = temp_path / Path(tf2.name).name

    compressed_file = Path(tmp_path) / "test.zip"

    with zipfile.ZipFile(compressed_file, mode="w") as zf:
        zf.write(tf1_path, arcname=tf1_path.name)
        zf.write(tf2_path, arcname=tf2_path.name)

    tf1_path.unlink()
    tf2_path.unlink()

<<<<<<< HEAD
    cached_file: models.CachedFile = CachedFileFactory(
        path=str(compressed_file),
        source=source,
        is_archive=True,
        extract_to=str(tmp_path),
        expected_mode=models.ExpectedMode.explicit,
    )
    expected_file: models.ExpectedFile = ExpectedFileFactory(
        path=str(tf1_path), cached_file=cached_file, archive_path=Path(tf1.name).name
    )
=======
    source: models.Source = SourceFactory(data_dir='data_dir')
    cached_file: models.CachedFile = CachedFileFactory(path=str(compressed_file), is_archive=True,
                                                       source=source,
                                                       extract_to=str(tmp_path),
                                                       expected_mode=models.ExpectedMode.explicit)
    expected_file: models.ExpectedFile = ExpectedFileFactory(
        path=str(tf1_path), cached_file=cached_file, archive_path=tf1_path.name)
>>>>>>> adfad651

    cached_file.preprocess()

    assert Path(expected_file.path).exists()
    assert not Path(tf2.name).exists()

    with open(expected_file.path, "rb") as f:
        data = f.read()
        assert data == b"expected file"

    Path(expected_file.path).unlink()

    cached_file.expected_mode = models.ExpectedMode.auto
    cached_file.preprocess()

    assert len(cached_file.expected_files) == 2

    found1 = False
    found2 = False
    for ef in cached_file.expected_files:
        with open(ef.path, "rb") as f:
            data = f.read()
            if data == b"expected file":
                found1 = True
            elif data == b"not expected file":
                found2 = True

    assert found1 and found2

    for ef in cached_file.expected_files:
        get_session().delete(ef)
    get_session().commit()

    cached_file.preprocess(overwrite_on_extract=False)

    assert len(cached_file.expected_files) == 2


def test_cached_file_extract_tar(session, tmp_path, source):

    temp_path = Path(tmp_path)

    tf1 = NamedTemporaryFile(dir=tmp_path, delete=False)
    tf1.write(b"expected file")
    tf1.close()
    tf1_path = temp_path / Path(tf1.name).name

    tf2 = NamedTemporaryFile(dir=tmp_path, delete=False)
    tf2.write(b"not expected file")
    tf2.close()
    tf2_path = temp_path / Path(tf2.name).name

    compressed_file = Path(tmp_path) / "test.tar.gz"

    with tarfile.open(compressed_file, mode="w:gz") as cf:
        cf.add(tf1_path, arcname=tf1_path.name)
        cf.add(tf2_path, arcname=tf2_path.name)

    tf1_path.unlink()
    tf2_path.unlink()

<<<<<<< HEAD
    cached_file: models.CachedFile = CachedFileFactory(
        path=str(compressed_file),
        is_archive=True,
        extract_to=str(tmp_path),
        expected_mode=models.ExpectedMode.explicit,
        source=source,
    )
    expected_file: models.ExpectedFile = ExpectedFileFactory(
        path=str(tf1_path), cached_file=cached_file, archive_path=Path(tf1.name).name
    )
=======
    source: models.Source = SourceFactory(data_dir='data_dir')
    cached_file: models.CachedFile = CachedFileFactory(path=str(compressed_file), is_archive=True,
                                                       source=source,
                                                       extract_to=str(tmp_path),
                                                       expected_mode=models.ExpectedMode.explicit)
    expected_file: models.ExpectedFile = ExpectedFileFactory(
        path=str(tf1_path), cached_file=cached_file, archive_path=tf1_path.name)
>>>>>>> adfad651

    cached_file.preprocess()

    assert Path(expected_file.path).exists()
    assert not Path(tf2.name).exists()

    with open(expected_file.path, "rb") as f:
        data = f.read()
        assert data == b"expected file"

    Path(expected_file.path).unlink()

    cached_file.expected_mode = models.ExpectedMode.auto
    cached_file.preprocess()

    assert len(cached_file.expected_files) == 2

    found1 = False
    found2 = False
    for ef in cached_file.expected_files:
        with open(ef.path, "rb") as f:
            data = f.read()
            if data == b"expected file":
                found1 = True
            elif data == b"not expected file":
                found2 = True

    assert found1 and found2

    for ef in cached_file.expected_files:
        get_session().delete(ef)
    get_session().commit()

    cached_file.preprocess(overwrite_on_extract=False)

    assert len(cached_file.expected_files) == 2


def test_determine_target(tmp_path):

    session = get_session()
    cached_file: models.CachedFile = CachedFileFactory(path='path.tar.gz', expected_mode=models.ExpectedMode.auto)
    assert cached_file._determine_target(tmp_path) == tmp_path / 'path.tar'
    cached_file.expected_mode = models.ExpectedMode.explicit

    with pytest.raises(models.InvalidConfigurationError):
        cached_file._determine_target(tmp_path)

    expected_file1: models.ExpectedFile = ExpectedFileFactory(cached_file=cached_file,
                                                              path='path.tar')

    assert cached_file._determine_target(tmp_path) == tmp_path / expected_file1.path

    cached_file.expected_mode = models.ExpectedMode.self

    with pytest.raises(models.InvalidConfigurationError):
        cached_file._determine_target(tmp_path)

    expected_file2: models.ExpectedFile = ExpectedFileFactory(cached_file=cached_file,
                                                              path='path2.tar')

    with pytest.raises(models.InvalidConfigurationError):
        cached_file._determine_target(tmp_path)
<|MERGE_RESOLUTION|>--- conflicted
+++ resolved
@@ -41,10 +41,7 @@
 
     api = models.API()
     api.setup()
-<<<<<<< HEAD
-    api = get_session().query(models.API).filter(models.API.name == "API").one()
-    assert api.name == "API"
-=======
+    
     api = get_session().query(models.API).filter(models.API.name == 'API').one()
     assert api.name == 'API'
     api_id = api.id
@@ -52,7 +49,6 @@
     api = models.API()
     api.setup()
     assert api.id == api_id
->>>>>>> adfad651
 
 
 def test_api_hash(tmp_path, api):
@@ -198,18 +194,13 @@
         with gzip.open(compressed_file, mode="wb") as cf:
             shutil.copyfileobj(tf, cf)
 
-<<<<<<< HEAD
     cached_file: models.CachedFile = CachedFileFactory(
         path=str(compressed_file),
         is_archive=True,
         extract_to=str(tmp_path),
         source=source,
     )
-=======
-    source: models.Source = SourceFactory(data_dir='data_dir')
-    cached_file: models.CachedFile = CachedFileFactory(
-        path=str(compressed_file), is_archive=True, source=source, extract_to=str(tmp_path))
->>>>>>> adfad651
+
     expected_file: models.ExpectedFile = ExpectedFileFactory(path=str(result_file), cached_file=cached_file)
     cached_file.preprocess()
 
@@ -234,18 +225,14 @@
         with lzma.open(compressed_file, mode="wb") as cf:
             shutil.copyfileobj(tf, cf)
 
-<<<<<<< HEAD
+
     cached_file: models.CachedFile = CachedFileFactory(
         path=str(compressed_file),
         is_archive=True,
         extract_to=str(tmp_path),
         source=source,
     )
-=======
-    source: models.Source = SourceFactory(data_dir='data_dir')
-    cached_file: models.CachedFile = CachedFileFactory(
-        path=str(compressed_file), is_archive=True, source=source, extract_to=str(tmp_path))
->>>>>>> adfad651
+
     expected_file: models.ExpectedFile = ExpectedFileFactory(path=str(result_file), cached_file=cached_file)
     cached_file.preprocess()
 
@@ -279,7 +266,6 @@
     tf1_path.unlink()
     tf2_path.unlink()
 
-<<<<<<< HEAD
     cached_file: models.CachedFile = CachedFileFactory(
         path=str(compressed_file),
         source=source,
@@ -290,15 +276,6 @@
     expected_file: models.ExpectedFile = ExpectedFileFactory(
         path=str(tf1_path), cached_file=cached_file, archive_path=Path(tf1.name).name
     )
-=======
-    source: models.Source = SourceFactory(data_dir='data_dir')
-    cached_file: models.CachedFile = CachedFileFactory(path=str(compressed_file), is_archive=True,
-                                                       source=source,
-                                                       extract_to=str(tmp_path),
-                                                       expected_mode=models.ExpectedMode.explicit)
-    expected_file: models.ExpectedFile = ExpectedFileFactory(
-        path=str(tf1_path), cached_file=cached_file, archive_path=tf1_path.name)
->>>>>>> adfad651
 
     cached_file.preprocess()
 
@@ -360,7 +337,6 @@
     tf1_path.unlink()
     tf2_path.unlink()
 
-<<<<<<< HEAD
     cached_file: models.CachedFile = CachedFileFactory(
         path=str(compressed_file),
         is_archive=True,
@@ -369,17 +345,8 @@
         source=source,
     )
     expected_file: models.ExpectedFile = ExpectedFileFactory(
-        path=str(tf1_path), cached_file=cached_file, archive_path=Path(tf1.name).name
-    )
-=======
-    source: models.Source = SourceFactory(data_dir='data_dir')
-    cached_file: models.CachedFile = CachedFileFactory(path=str(compressed_file), is_archive=True,
-                                                       source=source,
-                                                       extract_to=str(tmp_path),
-                                                       expected_mode=models.ExpectedMode.explicit)
-    expected_file: models.ExpectedFile = ExpectedFileFactory(
-        path=str(tf1_path), cached_file=cached_file, archive_path=tf1_path.name)
->>>>>>> adfad651
+        path=str(tf1_path), cached_file=cached_file, archive_path=tf1_path.name
+    )
 
     cached_file.preprocess()
 
