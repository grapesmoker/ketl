--- conflicted
+++ resolved
@@ -5,16 +5,13 @@
 from hashlib import sha256
 from tempfile import NamedTemporaryFile
 
-<<<<<<< HEAD
 from sqlalchemy import text
 
-from ketl.loader.Loader import BaseLoader, DatabaseLoader, DataFrameLoader, HashLoader
-=======
 from ketl.loader.Loader import (
     BaseLoader, DatabaseLoader, HashLoader, DelimitedFileLoader, ParquetLoader,
     LocalFileLoader, PickleLoader
 )
->>>>>>> adfad651
+
 from ketl.db.settings import get_engine
 
 
