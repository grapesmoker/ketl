--- conflicted
+++ resolved
@@ -38,15 +38,10 @@
 
 
 class API(Base, RestMixin):
-<<<<<<< HEAD
     """
     The API class is the center of the organizational model for kETL.
 
     It configures the basic logic of accessing some set of resources, setting up credentials as needed.
-=======
-    """ The API class is the center of the organizational model for kETL. It configures the basic logic
-        of accessing some set of resources, setting up credentials as needed.
->>>>>>> adfad651
     """
 
     __tablename__ = 'ketl_api_config'
@@ -321,6 +316,7 @@
         zf = zipfile.ZipFile(self.full_path)
         archived_paths = {Path(file) for file in zf.namelist()}
         if self.expected_mode == ExpectedMode.auto:
+            breakpoint()
             missing_files = self._generate_expected_files(extract_dir, archived_paths, expected_paths)
             if overwrite_on_extract:
                 zf.extractall(path=extract_dir)
